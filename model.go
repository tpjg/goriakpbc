package riak

import (
	"encoding/json"
	"errors"
	"fmt"
	"reflect"
	"time"
)

/*
Make structs work like a Document Model, similar to how the Ruby based "ripple" 
gem works. This is done by parsing the JSON data and mapping it to the struct's 
fields. To enable easy integration with Ruby/ripple projects the struct "tag" 
feature of Go is used to possibly get around the naming convention differences 
between Go and Ruby (Uppercase starting letter required for export and t
ypically CamelCase versus underscores). Also it stores the model/struct name 
as _type in Riak.

For example the following Ruby/Ripple class:
class Device
  include Ripple::Document
  property :ip, String
  property :description, String
  property :download_enabled, Boolean
end

can be mapped to the following Go class:
type Device struct {
	Download_enabled bool    "download_enabled"
	Ip               string  "ip"
	Description      string  "description"
    riak.Model
}

Note that it is required to have a riak.Model field.
Also if the field name in Ripple is equal the extra tag is not needed, (e.g.
if the Ripple class above would have a "property :Ip, String").
*/
type Model struct {
	robject *RObject
	parent  Resolver // Pointer to the parent struct (Device in example above)
}

type Resolver interface {
	Resolve(int) error
	JSONToField(reflect.Value, reflect.Value) bool
	FieldToJSON(interface{}) string
}

// Error definitions
var (
	ResolveNotImplemented     = errors.New("Resolve not implemented")
	DestinationError          = errors.New("Destination is not a pointer (to a struct)")
	DestinationIsNotModel     = errors.New("Destination has no riak.Model field")
	DestinationIsNotSlice     = errors.New("Must supply a slice to GetSiblings")
	DestinationLengthError    = errors.New("Length of slice does not match number of siblings")
	DestinationNotInitialized = errors.New("Destination struct is not initialized (correctly) using riak.New or riak.Load")
	ModelDoesNotMatch         = errors.New("Warning: struct name does not match _type in Riak")
	ModelNotNew               = errors.New("Destination struct already has an instantiated riak.Model (this struct is probably not new)")
)

func (*Model) Resolve(count int) (err error) {
	return ResolveNotImplemented
}

func (*Model) JSONToField(source reflect.Value, dest reflect.Value) (isset bool) {
	return
}

func (*Model) FieldToJSON(field interface{}) (result string) {
	return
}

// Link to one other model
type One struct {
	model  interface{}
	link   Link
	client *Client
}

// Link to many other models
type Many []One

<<<<<<< HEAD
=======
// Sets a Document Model's struct fields for non-standard types
func internalJSONToField(source reflect.Value, dest reflect.Value, model Resolver) (isset bool) {
	// See if the model has set this field
	if model.JSONToField(source, dest) {
		return true
	}
	// Implement some special field types that are supported
	switch dest.Interface().(type) {
	case time.Time:
		if s, ok := source.Interface().(string); ok {
			tmp, err := time.Parse(time.RFC3339, s)
			dest.Set(reflect.ValueOf(tmp))
			return err == nil
		}
	}
	return
}

// Produces JSON for a Document Model's struct fields for non-standard types
func internalFieldToJSON(field interface{}, model Resolver) (result string) {
	// See if the model has converted to JSON
	result = model.FieldToJSON(field)
	if result != "" {
		return
	}
	// Implement some special field types that are supported
	switch f := field.(type) {
	case time.Time:
		result = `"` + f.Format(time.RFC3339Nano) + `"`
	}
	return
}

func setval(source reflect.Value, dest reflect.Value, model Resolver) {
	// Handle special cases first - check if a special conversion succeeded
	if internalJSONToField(source, dest, model) {
		return
	}
	// Handle standard types
	switch dest.Kind() {
	case reflect.Bool:
		dest.SetBool(source.Bool())
		return
	case reflect.String:
		dest.SetString(source.String())
		return
	case reflect.Float32, reflect.Float64:
		dest.SetFloat(source.Float())
		return
	case reflect.Int:
		dest.SetInt(source.Int())
		return
	}
}

>>>>>>> 91e42a2c
func (c *Client) setOneLink(source Link, dest reflect.Value) {
	if dest.Kind() == reflect.Struct && dest.Type() == reflect.TypeOf(One{}) {
		one := One{link: source, client: c}
		mv := reflect.ValueOf(one)
		dest.Set(mv)
		return
	}
}

func (c *Client) addOneLink(source Link, dest reflect.Value) {
	if dest.Kind() == reflect.Slice && dest.Type() == reflect.TypeOf(Many{}) {
		one := One{link: source, client: c}
		mv := reflect.ValueOf(one)
		// Add this One link to the slice
		dest.Set(reflect.Append(dest, mv))
	}
}

// Check if the passed destination is a pointer to a struct with riak.Model field
func (c *Client) check_dest(dest interface{}) (dv reflect.Value, dt reflect.Type, rm reflect.Value, err error) {
	dv = reflect.ValueOf(dest)
	if dv.Kind() != reflect.Ptr || dv.IsNil() {
		err = DestinationError
		return
	}
	dv = dv.Elem()
	dt = reflect.TypeOf(dest)
	dt = dt.Elem()
	if dt.Kind() != reflect.Struct {
		err = DestinationError
		return
	}
	for i := 0; i < dt.NumField(); i++ {
		dobj := dt.Field(i)
		if dobj.Type.Kind() == reflect.Struct && dobj.Type == reflect.TypeOf(Model{}) {
			rm = dv.Field(i) // Return the Model field value
			return
		}
	}
	err = DestinationIsNotModel
	return
}

type ModelName struct {
	XXXXModelNameXXXX string "_type"
}

/*
	mapData, maps the decoded JSON data onto the right struct fields, including
	decoding of links.
*/
<<<<<<< HEAD
func (c *Client) mapData(dv reflect.Value, dt reflect.Type, data []byte, links []Link, dest interface{}) (err error) {
	// Double check there is a "_type" field that is the same as the struct
=======
func (c *Client) mapData(dv reflect.Value, dt reflect.Type, data map[string]interface{}, links []Link, model Resolver) (err error) {
	// Double check there is a "_field" type that is the same as the struct
>>>>>>> 91e42a2c
	// name, this is only a warning though.
	var mn ModelName
	err = Unmarshal(data, &mn)
	if err != nil || dt.Name() != mn.XXXXModelNameXXXX {
		err = fmt.Errorf("Warning: struct name does not match _type in Riak (%v)", err)
	}
	// Unmarshal the destination model
	jserr := Unmarshal(data, dest)
	if jserr != nil {
		err = fmt.Errorf("%v - %v", err, jserr) // Add error
	}
	// For all the links in the struct, find the correct mapping
	for i := 0; i < dt.NumField(); i++ {
		ft := dt.Field(i)
		fv := dv.Field(i)
<<<<<<< HEAD
		if ft.Type == reflect.TypeOf(One{}) {
=======
		if data[ft.Name] != nil {
			setval(reflect.ValueOf(data[ft.Name]), fv, model)
		} else if data[string(ft.Tag)] != nil {
			setval(reflect.ValueOf(data[string(ft.Tag)]), fv, model)
		} else if ft.Type.Name() == "One" {
>>>>>>> 91e42a2c
			var tag string
			if ft.Tag != "" {
				tag = string(ft.Tag)
			} else {
				tag = ft.Name
			}
			// Search in Links
			for _, v := range links {
				if v.Tag == tag {
					c.setOneLink(v, fv)
				}
			}
		} else if ft.Type == reflect.TypeOf(Many{}) {
			var tag string
			if ft.Tag != "" {
				tag = string(ft.Tag)
			} else {
				tag = ft.Name
			}
			// Search in Links
			for _, v := range links {
				if v.Tag == tag {
					c.addOneLink(v, fv)
				}
			}
		}
	}
	return
}

func (m *Model) GetSiblings(dest interface{}) (err error) {
	client, err := m.getClient()
	if err != nil {
		return err
	}
	// Check if a slice is supplied
	v := reflect.ValueOf(dest)
	t := reflect.TypeOf(dest)
	if v.Kind() != reflect.Slice {
		return DestinationIsNotSlice
	}
	// Check the length of the supplied slice against the number of non-empty siblings
	count := 0
	for _, s := range m.robject.Siblings {
		if len(s.Data) != 0 {
			count += 1
		}
	}
	if v.Len() != count {
		return DestinationLengthError
	}
	count = 0
	// Walk over the slice and map the data for each sibling
	for _, sibling := range m.robject.Siblings {
		if len(sibling.Data) != 0 {
<<<<<<< HEAD
			// Map the data onto the struct
			client.mapData(v.Index(count), t.Elem(), sibling.Data, sibling.Links, v.Index(count).Interface())
=======
			// Map the data onto the struct, first get it into a map
			var data map[string]interface{}
			err = json.Unmarshal(sibling.Data, &data)
			if err != nil {
				return err
			}
			client.mapData(v.Index(count), t.Elem(), data, sibling.Links, m.parent)
>>>>>>> 91e42a2c
			count += 1
		}
	}
	return
}

/*	
	The Load function retrieves the data from Riak and stores it in the struct
	that is passed as destination. It stores some necessary information in the
	riak.Model field so it can be used later in other (Save) operations.

	Unfortunately you also need to pass the bucketname as it is probably
	different from the struct name.

	Using the "Device" struct as an example:

	dev := &Device{}
	err := client.Load("devices", "12345", dev)
*/
func (c *Client) Load(bucketname string, key string, dest Resolver, options ...map[string]uint32) (err error) {
	// Check destination
	dv, dt, rm, err := c.check_dest(dest)
	if err != nil {
		return err
	}
	// Fetch the object from Riak.
	bucket, err := c.Bucket(bucketname)
	if bucket == nil || err != nil {
		err = fmt.Errorf("Can't get bucket for %v - %v", dt.Name(), err)
		return
	}
	obj, err := bucket.Get(key, options...)
	if err != nil {
		return err
	}
	if obj == nil {
		return NotFound
	}
	if obj.Conflict() {
		// Count number of non-empty siblings for which a conflict must be resolved
		count := 0
		for _, s := range obj.Siblings {
			if len(s.Data) != 0 {
				count += 1
			}
		}
		// Set the RObject in the destination struct so it can be used for resolving the conflict
		model := &Model{robject: obj, parent: dest}
		mv := reflect.ValueOf(model)
		mv = mv.Elem()
		rm.Set(mv)
		// Resolve the conflict and return the errorcode
		return dest.Resolve(count)
	}
<<<<<<< HEAD
	// Map the data onto the struct.
	err = c.mapData(dv, dt, obj.Data, obj.Links, dest)
=======
	// Map the data onto the struct, first get it into a map
	var data map[string]interface{}
	err = json.Unmarshal(obj.Data, &data)
	if err != nil {
		return err
	}
	// Double check there is a "_field" type that is the same as the struct
	// name, this is only a warning though.
	if dt.Name() != data["_type"] {
		err = ModelDoesNotMatch
	}
	err = c.mapData(dv, dt, data, obj.Links, dest)
>>>>>>> 91e42a2c

	// Set the values in the riak.Model field
	model := &Model{robject: obj, parent: dest}
	mv := reflect.ValueOf(model)
	mv = mv.Elem()
	rm.Set(mv)

	return
}

/*
Create a new Document Model, passing in the bucketname and key. The key can be 
empty in which case Riak will pick a key. The destination must be a pointer to
a struct that has the riak.Model field.
*/
func (c *Client) New(bucketname string, key string, dest Resolver, options ...map[string]uint32) (err error) {
	// Check destination
	_, dt, rm, err := c.check_dest(dest)
	if err != nil {
		return err
	}
	// Fetch the object from Riak.
	bucket, err := c.Bucket(bucketname)
	if bucket == nil || err != nil {
		err = fmt.Errorf("Can't get bucket for %v - %v", dt.Name(), err)
		return
	}
	// Check if the RObject field within riak.Model is still nill, otherwise
	// this destination (dest) is probably an already fully instantiated 
	// struct.
	model := &Model{}
	mv := reflect.ValueOf(model)
	mv = mv.Elem()
	mv.Set(rm)
	if model.robject != nil {
		return ModelNotNew
	}
	// For the riak.Model field within the struct, set the Client and Bucket 
	// and fields and set the RObject field to nil.
	model.robject = &RObject{Bucket: bucket, Key: key, ContentType: "application/json", Options: options}
	model.parent = dest
	rm.Set(mv)

	return
}

// Creates a link to a given model
func (c *Client) linkToModel(obj *RObject, dest interface{}, tag string) (err error) {
	// Check destination
	_, _, rm, err := c.check_dest(dest)
	if err != nil {
		return err
	}
	// Get the Model field
	model := &Model{}
	mv := reflect.ValueOf(model)
	mv = mv.Elem()
	mv.Set(rm)
	// Now check if there is an RObject, otherwise probably not correctly instantiated with .New (or Load).
	if model.robject == nil {
		return DestinationNotInitialized
	}
	obj.LinkTo(model.robject, tag)
	return nil
}

// Save a Document Model to Riak under a new key, if empty a Key will be choosen by Riak
func (c *Client) SaveAs(newKey string, dest Resolver) (err error) {
	// Check destination
	dv, dt, rm, err := c.check_dest(dest)
	if err != nil {
		return err
	}
	// Get the Model field
	model := &Model{}
	mv := reflect.ValueOf(model)
	mv = mv.Elem()
	mv.Set(rm)
	// Now check if there is an RObject, otherwise probably not correctly instantiated with .New (or Load).
	if model.robject == nil {
		return DestinationNotInitialized
	}
	// Start with the _type
	data := []byte(fmt.Sprintf(`{"_type":"%v",`, dt.Name()))
	// Now JSON encode the entire struct
	js, err := json.Marshal(dest)
	if err != nil {
		return err
	}
	data = append(data, js[1:]...) // Add the JSON for the struct minus the opening '{'
	// Now add the Links
	for i := 0; i < dt.NumField(); i++ {
		ft := dt.Field(i)
		fv := dv.Field(i)
		var fieldname string
		if ft.Tag != "" {
			fieldname = string(ft.Tag)
		} else {
			fieldname = ft.Name
		}
		if ft.Type == reflect.TypeOf(One{}) {
			// Save a link, set the One struct first
			lmodel := &One{}
			lmv := reflect.ValueOf(lmodel)
			lmv = lmv.Elem()
			lmv.Set(fv)
			// Now use that to link with the given tag or the name
			c.linkToModel(model.robject, lmodel.model, fieldname)
		}
		if ft.Type == reflect.TypeOf(Many{}) {
			// Save the links, create a Many struct first
			lmodels := &Many{}
			lmv := reflect.ValueOf(lmodels)
			lmv = lmv.Elem()
			lmv.Set(fv)
			// Now walk over those links...
			for _, lmodel := range *lmodels {
				c.linkToModel(model.robject, lmodel.model, fieldname)
			}
		}
<<<<<<< HEAD
=======
		// Add this field to the output JSON, first the special cases
		fjs := internalFieldToJSON(fv.Interface(), dest)
		if fjs != "" {
			js, _ = json.Marshal(field)
			data = append(data, ',')
			data = append(data, js...)
			data = append(data, ':')
			data = append(data, []byte(fjs)...)
		} else {
			// No special case, handle the standard types
			switch ft.Type.Kind() {
			case reflect.String, reflect.Float32, reflect.Float64, reflect.Bool, reflect.Int:
				js, _ = json.Marshal(field)
				data = append(data, ',')
				data = append(data, js...)
				data = append(data, ':')
				js, _ = json.Marshal(fv.Interface())
				data = append(data, js...)
			}
		}
>>>>>>> 91e42a2c
	}
	fmt.Printf("Saving data for %v as %v\n", dt.Name(), string(data))
	model.robject.Data = data
	if newKey != "±___unchanged___±" {
		model.robject.Key = newKey
	}
	// Store the RObject in Riak
	err = model.robject.Store()

	return
}

// Save a Document Model to Riak
func (c *Client) Save(dest Resolver) (err error) {
	return c.SaveAs("±___unchanged___±", dest)
}

// Get the client from a given model
func (m *Model) getClient() (c *Client, err error) {
	if m.robject == nil {
		return nil, DestinationNotInitialized
	}
	if m.robject.Bucket == nil {
		return nil, DestinationNotInitialized
	}
	if m.robject.Bucket.client == nil {
		return nil, DestinationNotInitialized
	}
	return m.robject.Bucket.client, nil
}

// Save a Document Model to Riak under a new key, if empty a Key will be choosen by Riak
func (m *Model) SaveAs(newKey string) (err error) {
	client, err := m.getClient()
	if err != nil {
		return err
	}
	return client.SaveAs(newKey, m.parent)
}

// Save a Document Model to Riak
func (m *Model) Save() (err error) {
	return m.SaveAs("±___unchanged___±")
}

// Get a models Key, e.g. needed when Riak has picked it
func (c *Client) Key(dest interface{}) (key string, err error) {
	// Check destination
	_, _, rm, err := c.check_dest(dest)
	if err != nil {
		return
	}
	// Get the Model field
	model := &Model{}
	mv := reflect.ValueOf(model)
	mv = mv.Elem()
	mv.Set(rm)
	// Now check if there is an RObject, otherwise probably not correctly instantiated with .New (or Load).
	if model.robject == nil {
		err = errors.New("Destination struct is not instantiated using riak.New or riak.Load")
		return
	}
	return model.robject.Key, nil
}

// Get a models Key, e.g. needed when Riak has picked it
func (m Model) Key() (key string) {
	if m.robject == nil {
		return ""
	}
	return m.robject.Key
}

// Set the Key value, note that this does not save the model, it only changes the data structure
func (c *Client) SetKey(newKey string, dest interface{}) (err error) {
	// Check destination
	_, _, rm, err := c.check_dest(dest)
	if err != nil {
		return
	}
	// Get the Model field
	model := &Model{}
	mv := reflect.ValueOf(model)
	mv = mv.Elem()
	mv.Set(rm)
	// Now check if there is an RObject, otherwise probably not correctly instantiated with .New (or Load).
	if model.robject == nil {
		return DestinationNotInitialized
	}
	model.robject.Key = newKey
	return
}

// Set the Key value, note that this does not save the model, it only changes the data structure
func (m Model) SetKey(newKey string) (err error) {
	if m.robject == nil {
		return DestinationNotInitialized
	}
	m.robject.Key = newKey
	return
}

func (o One) Link() (link Link) {
	return o.link
}

func (o *One) Set(dest interface{}) {
	o.model = dest
}

func (o *One) Get(dest Resolver) (err error) {
	if o.client == nil {
		return DestinationNotInitialized
	}
	return o.client.Load(o.link.Bucket, o.link.Key, dest)
}

func (m *Many) Add(dest interface{}) {
	*m = append(*m, One{model: dest})
}<|MERGE_RESOLUTION|>--- conflicted
+++ resolved
@@ -1,11 +1,9 @@
 package riak
 
 import (
-	"encoding/json"
 	"errors"
 	"fmt"
 	"reflect"
-	"time"
 )
 
 /*
@@ -44,8 +42,6 @@
 
 type Resolver interface {
 	Resolve(int) error
-	JSONToField(reflect.Value, reflect.Value) bool
-	FieldToJSON(interface{}) string
 }
 
 // Error definitions
@@ -64,14 +60,6 @@
 	return ResolveNotImplemented
 }
 
-func (*Model) JSONToField(source reflect.Value, dest reflect.Value) (isset bool) {
-	return
-}
-
-func (*Model) FieldToJSON(field interface{}) (result string) {
-	return
-}
-
 // Link to one other model
 type One struct {
 	model  interface{}
@@ -82,64 +70,6 @@
 // Link to many other models
 type Many []One
 
-<<<<<<< HEAD
-=======
-// Sets a Document Model's struct fields for non-standard types
-func internalJSONToField(source reflect.Value, dest reflect.Value, model Resolver) (isset bool) {
-	// See if the model has set this field
-	if model.JSONToField(source, dest) {
-		return true
-	}
-	// Implement some special field types that are supported
-	switch dest.Interface().(type) {
-	case time.Time:
-		if s, ok := source.Interface().(string); ok {
-			tmp, err := time.Parse(time.RFC3339, s)
-			dest.Set(reflect.ValueOf(tmp))
-			return err == nil
-		}
-	}
-	return
-}
-
-// Produces JSON for a Document Model's struct fields for non-standard types
-func internalFieldToJSON(field interface{}, model Resolver) (result string) {
-	// See if the model has converted to JSON
-	result = model.FieldToJSON(field)
-	if result != "" {
-		return
-	}
-	// Implement some special field types that are supported
-	switch f := field.(type) {
-	case time.Time:
-		result = `"` + f.Format(time.RFC3339Nano) + `"`
-	}
-	return
-}
-
-func setval(source reflect.Value, dest reflect.Value, model Resolver) {
-	// Handle special cases first - check if a special conversion succeeded
-	if internalJSONToField(source, dest, model) {
-		return
-	}
-	// Handle standard types
-	switch dest.Kind() {
-	case reflect.Bool:
-		dest.SetBool(source.Bool())
-		return
-	case reflect.String:
-		dest.SetString(source.String())
-		return
-	case reflect.Float32, reflect.Float64:
-		dest.SetFloat(source.Float())
-		return
-	case reflect.Int:
-		dest.SetInt(source.Int())
-		return
-	}
-}
-
->>>>>>> 91e42a2c
 func (c *Client) setOneLink(source Link, dest reflect.Value) {
 	if dest.Kind() == reflect.Struct && dest.Type() == reflect.TypeOf(One{}) {
 		one := One{link: source, client: c}
@@ -191,13 +121,8 @@
 	mapData, maps the decoded JSON data onto the right struct fields, including
 	decoding of links.
 */
-<<<<<<< HEAD
 func (c *Client) mapData(dv reflect.Value, dt reflect.Type, data []byte, links []Link, dest interface{}) (err error) {
 	// Double check there is a "_type" field that is the same as the struct
-=======
-func (c *Client) mapData(dv reflect.Value, dt reflect.Type, data map[string]interface{}, links []Link, model Resolver) (err error) {
-	// Double check there is a "_field" type that is the same as the struct
->>>>>>> 91e42a2c
 	// name, this is only a warning though.
 	var mn ModelName
 	err = Unmarshal(data, &mn)
@@ -213,37 +138,29 @@
 	for i := 0; i < dt.NumField(); i++ {
 		ft := dt.Field(i)
 		fv := dv.Field(i)
-<<<<<<< HEAD
 		if ft.Type == reflect.TypeOf(One{}) {
-=======
-		if data[ft.Name] != nil {
-			setval(reflect.ValueOf(data[ft.Name]), fv, model)
-		} else if data[string(ft.Tag)] != nil {
-			setval(reflect.ValueOf(data[string(ft.Tag)]), fv, model)
-		} else if ft.Type.Name() == "One" {
->>>>>>> 91e42a2c
-			var tag string
+			var name string
 			if ft.Tag != "" {
-				tag = string(ft.Tag)
+				name = string(ft.Tag)
 			} else {
-				tag = ft.Name
+				name = ft.Name
 			}
 			// Search in Links
 			for _, v := range links {
-				if v.Tag == tag {
+				if v.Tag == name {
 					c.setOneLink(v, fv)
 				}
 			}
 		} else if ft.Type == reflect.TypeOf(Many{}) {
-			var tag string
+			var name string
 			if ft.Tag != "" {
-				tag = string(ft.Tag)
+				name = string(ft.Tag)
 			} else {
-				tag = ft.Name
+				name = ft.Name
 			}
 			// Search in Links
 			for _, v := range links {
-				if v.Tag == tag {
+				if v.Tag == name {
 					c.addOneLink(v, fv)
 				}
 			}
@@ -277,18 +194,8 @@
 	// Walk over the slice and map the data for each sibling
 	for _, sibling := range m.robject.Siblings {
 		if len(sibling.Data) != 0 {
-<<<<<<< HEAD
 			// Map the data onto the struct
 			client.mapData(v.Index(count), t.Elem(), sibling.Data, sibling.Links, v.Index(count).Interface())
-=======
-			// Map the data onto the struct, first get it into a map
-			var data map[string]interface{}
-			err = json.Unmarshal(sibling.Data, &data)
-			if err != nil {
-				return err
-			}
-			client.mapData(v.Index(count), t.Elem(), data, sibling.Links, m.parent)
->>>>>>> 91e42a2c
 			count += 1
 		}
 	}
@@ -343,23 +250,8 @@
 		// Resolve the conflict and return the errorcode
 		return dest.Resolve(count)
 	}
-<<<<<<< HEAD
 	// Map the data onto the struct.
 	err = c.mapData(dv, dt, obj.Data, obj.Links, dest)
-=======
-	// Map the data onto the struct, first get it into a map
-	var data map[string]interface{}
-	err = json.Unmarshal(obj.Data, &data)
-	if err != nil {
-		return err
-	}
-	// Double check there is a "_field" type that is the same as the struct
-	// name, this is only a warning though.
-	if dt.Name() != data["_type"] {
-		err = ModelDoesNotMatch
-	}
-	err = c.mapData(dv, dt, data, obj.Links, dest)
->>>>>>> 91e42a2c
 
 	// Set the values in the riak.Model field
 	model := &Model{robject: obj, parent: dest}
@@ -445,7 +337,7 @@
 	// Start with the _type
 	data := []byte(fmt.Sprintf(`{"_type":"%v",`, dt.Name()))
 	// Now JSON encode the entire struct
-	js, err := json.Marshal(dest)
+	js, err := Marshal(dest)
 	if err != nil {
 		return err
 	}
@@ -480,29 +372,6 @@
 				c.linkToModel(model.robject, lmodel.model, fieldname)
 			}
 		}
-<<<<<<< HEAD
-=======
-		// Add this field to the output JSON, first the special cases
-		fjs := internalFieldToJSON(fv.Interface(), dest)
-		if fjs != "" {
-			js, _ = json.Marshal(field)
-			data = append(data, ',')
-			data = append(data, js...)
-			data = append(data, ':')
-			data = append(data, []byte(fjs)...)
-		} else {
-			// No special case, handle the standard types
-			switch ft.Type.Kind() {
-			case reflect.String, reflect.Float32, reflect.Float64, reflect.Bool, reflect.Int:
-				js, _ = json.Marshal(field)
-				data = append(data, ',')
-				data = append(data, js...)
-				data = append(data, ':')
-				js, _ = json.Marshal(fv.Interface())
-				data = append(data, js...)
-			}
-		}
->>>>>>> 91e42a2c
 	}
 	fmt.Printf("Saving data for %v as %v\n", dt.Name(), string(data))
 	model.robject.Data = data
