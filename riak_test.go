package riak

import (
	"fmt"
	"github.com/bmizerany/assert"
	"os"
	"strconv"
	"testing"
	"time"
)

func setupConnection(t *testing.T) (client *Client) {
	client = New("127.0.0.1:8087")
	err := client.Connect()
	assert.T(t, client != nil)
	assert.T(t, err == nil)

	return client
}

func setupConnections(t *testing.T, count int) (client *Client) {
	client = NewPool("127.0.0.1:8087", count)
	err := client.Connect()
	assert.T(t, client != nil)
	assert.T(t, err == nil)

	return client
}

func TestCanConnect(t *testing.T) {
	client := setupConnection(t)
	assert.T(t, client != nil)
}

func TestPing(t *testing.T) {
	client := setupConnection(t)
	assert.T(t, client != nil)
	assert.T(t, client.Ping() == nil)
}

func TestGetServerVersion(t *testing.T) {
	client := setupConnection(t)
	assert.T(t, client != nil)

	node, response, err := client.ServerVersion()
	assert.T(t, err == nil)
	assert.T(t, node != "")
	assert.T(t, response != "")

	fmt.Printf("Riak server : %s with version %s\n", node, response)
}

func TestStoreObject(t *testing.T) {
	client := setupConnection(t)
	assert.T(t, client != nil)

	bucket := client.Bucket("client_test.go")
	assert.T(t, bucket != nil)
	obj := bucket.New("abc")
	assert.T(t, obj != nil)
	obj.ContentType = "text/plain"
	obj.Data = []byte("some more data")
	err := obj.Store()
	assert.T(t, err == nil)
	assert.T(t, obj.Vclock != nil)
	/*
		if err != nil {
			fmt.Printf("Fetch resulted in %s\n", err.Error())
		}
		fmt.Printf("obj data : %s\n", string(obj.Data))
		fmt.Printf("obj key  : %s\n", obj.Key)
		fmt.Printf("vclock   : %s\n", obj.Vclock)
	*/
}

func TestGetAndDeleteObject(t *testing.T) {
	client := setupConnection(t)
	assert.T(t, client != nil)

	bucket := client.Bucket("client_test.go")
	assert.T(t, bucket != nil)
	obj, err := bucket.Get("abc")
	assert.T(t, err == nil)
	assert.T(t, obj != nil)
	/*
		fmt.Printf("obj key  : %s\n", obj.Key)
		fmt.Printf("vclock   : %s\n", obj.Vclock)
		if obj.conflict {
			for i, v := range obj.Siblings {
				fmt.Printf("%d - %s\n", i, v.Data)
			}
		} else {
			fmt.Printf("obj data : %s\n", string(obj.Data))
		}
	*/
	err = bucket.Delete("abc")
	assert.T(t, err == nil)
}

func TestObjectsWithSiblings(t *testing.T) {
	client := setupConnection(t)
	assert.T(t, client != nil)

	bucket := client.Bucket("client_test.go")
	assert.T(t, bucket != nil)
	err := bucket.SetAllowMult(true)
	assert.T(t, err == nil)

	// Create an object with two siblings
	_ = bucket.Delete("def")
	obj := bucket.New("def")
	obj.ContentType = "text/plain"
	obj.Data = []byte("data 1")
	err = obj.Store()
	assert.T(t, err == nil)

	obj = bucket.New("def")
	obj.ContentType = "text/plain"
	obj.Data = []byte("data 2")
	err = obj.Store()
	assert.T(t, err == nil)

	obj, err = bucket.Get("def")
	assert.T(t, err == nil)
	assert.T(t, obj != nil)
	assert.T(t, obj.Conflict() == true)
	assert.T(t, len(obj.Siblings) == 2)

	// Cleanup
	err = obj.Destroy()
	assert.T(t, err == nil)
	err = bucket.SetAllowMult(false)
	assert.T(t, err == nil)
}

func TestObjectReload(t *testing.T) {
	client := setupConnection(t)
	assert.T(t, client != nil)

	bucket := client.Bucket("client_test.go")
	assert.T(t, bucket != nil)

	// Create an object
	obj := bucket.New("ghi")
	assert.T(t, obj != nil)
	obj.ContentType = "text/plain"
	obj.Data = []byte("test1")
	err := obj.Store()
	assert.T(t, err == nil)
	// Get the object in another variable
	obj2, err := bucket.Get("ghi")
	assert.T(t, err == nil)
	assert.T(t, obj2 != nil)
	// Change the original object
	obj.Data = []byte("test2")
	err = obj.Store()
	assert.T(t, err == nil)
	// Reload the second object
	err = obj2.Reload()
	assert.T(t, err == nil)
	assert.T(t, obj.Data != nil)
	assert.T(t, obj2.Data != nil)
	assert.T(t, string(obj.Data) == string(obj2.Data))

	// Cleanup
	err = obj.Destroy()
	assert.T(t, err == nil)
}

func TestExists(t *testing.T) {
	client := setupConnection(t)
	assert.T(t, client != nil)

	bucket := client.Bucket("client_test.go")
	assert.T(t, bucket != nil)

	// Check for a non-existing key
	e, err := bucket.Exists("alskgqwioetuioweqadfh")
	assert.T(t, err == nil)
	assert.T(t, e == false)

	// Create an object
	obj := bucket.New("alskgqwioetuioweqadfh")
	assert.T(t, obj != nil)
	obj.ContentType = "text/plain"
	obj.Data = []byte("test1")
	err = obj.Store()
	assert.T(t, err == nil)

	// Test if it exists now
	e, err = bucket.Exists("alskgqwioetuioweqadfh")
	assert.T(t, err == nil)
	assert.T(t, e == true)

	// Cleanup
	err = obj.Destroy()
	assert.T(t, err == nil)
}

func TestObjectLinks(t *testing.T) {
	client := setupConnection(t)
	assert.T(t, client != nil)

	bucket := client.Bucket("client_test.go")
	assert.T(t, bucket != nil)

	// Create object 1
	obj1 := bucket.New("sourceobj")
	assert.T(t, obj1 != nil)
	obj1.ContentType = "text/plain"
	obj1.Data = []byte("test1")
	err := obj1.Store()
	assert.T(t, err == nil)
	// Create object 2
	obj2 := bucket.New("targetobj")
	assert.T(t, obj2 != nil)
	obj2.ContentType = "text/plain"
	obj2.Data = []byte("test2")
	err = obj2.Store()
	assert.T(t, err == nil)

	// Link them
	obj1.LinkTo(obj2, "test")
	obj1.Store()

	// Fetch object and check if there is a link
	obj, err := bucket.Get("sourceobj")
	assert.T(t, err == nil)
	assert.T(t, obj != nil)
	assert.T(t, len(obj.Links) == 1)

	// Cleanup
	err = obj1.Destroy()
	assert.T(t, err == nil)
	err = obj2.Destroy()
	assert.T(t, err == nil)
}

func TestObjectMetadata(t *testing.T) {
	client := setupConnection(t)
	assert.T(t, client != nil)

	bucket := client.Bucket("client_test.go")
	assert.T(t, bucket != nil)

	// Create object
	obj := bucket.New("metadata")
	assert.T(t, obj != nil)
	obj.ContentType = "text/plain"
	obj.Data = []byte("metadata")
	obj.Meta["test"] = "something"
	err := obj.Store()
	assert.T(t, err == nil)

	// Fetch the object and check
	obj, err = bucket.Get("metadata")
	assert.T(t, err == nil)
	assert.T(t, obj != nil)
	assert.T(t, obj.Meta["test"] == "something")
	assert.T(t, obj.Meta["notest"] != "something")

	// Cleanup
	err = obj.Destroy()
	assert.T(t, err == nil)
}

func TestObjectIndexes(t *testing.T) {
	client := setupConnection(t)
	assert.T(t, client != nil)

	bucket := client.Bucket("client_test.go")
	assert.T(t, bucket != nil)

	// Create object
	obj := bucket.New("indexes")
	assert.T(t, obj != nil)
	obj.ContentType = "text/plain"
	obj.Data = []byte("indexes to keep")
	obj.Indexes["test_int"] = strconv.Itoa(123)
	obj.Indexes["and_bin"] = "blurb"
	err := obj.Store()
	assert.T(t, err == nil)
	// Create a second object
	obj2 := bucket.New("indexes2")
	assert.T(t, obj2 != nil)
	obj2.ContentType = "text/plain"
	obj2.Data = []byte("indexes to keep")
	obj2.Indexes["test_int"] = strconv.Itoa(124)
	obj2.Indexes["and_bin"] = "blurb"
	err = obj2.Store()
	assert.T(t, err == nil)

	// Fetch the object and check
	obj, err = bucket.Get("indexes")
	assert.T(t, err == nil)
	assert.T(t, obj != nil)
	assert.T(t, obj.Indexes["test_int"] == strconv.Itoa(123))
	assert.T(t, obj.Indexes["and_bin"] == "blurb")

	// Get a list of keys using the index queries
	keys, err := bucket.IndexQuery("test_int", strconv.Itoa(123))
	if err == nil {
		fmt.Printf("2i query returned : %v\n", keys)
	}
	assert.T(t, err == nil)
	assert.T(t, len(keys) == 1)
	assert.T(t, keys[0] == "indexes")
	// Get a list of keys using the index range query
	keys, err = bucket.IndexQueryRange("test_int", strconv.Itoa(120), strconv.Itoa(130))
	if err == nil {
		fmt.Printf("2i range query returned : %v\n", keys)
	}
	assert.T(t, err == nil)
	assert.T(t, len(keys) == 2)
	assert.T(t, keys[0] == "indexes" || keys[1] == "indexes")
	assert.T(t, keys[0] == "indexes2" || keys[1] == "indexes2")

	// Cleanup
	err = obj.Destroy()
	assert.T(t, err == nil)
	err = obj2.Destroy()
	assert.T(t, err == nil)
}

func TestBigObject(t *testing.T) {
	client := setupConnection(t)
	assert.T(t, client != nil)

	bucket := client.Bucket("client_test.go")
	assert.T(t, bucket != nil)

	// Create object
	size := 2 * 1024 * 1024 // 2Mb
	obj := bucket.New("bigobject")
	assert.T(t, obj != nil)
	obj.ContentType = "application/octet-stream"
	obj.Data = make([]byte, size)
	obj.Data[0] = 1
	obj.Data[size-1] = 0xFF
	assert.T(t, len(obj.Data) == size)
	err := obj.Store()
	assert.T(t, err == nil)

	// Get the object and verify its size and some contents
	obj, err = bucket.Get("bigobject")
	assert.T(t, err == nil)
	assert.T(t, obj != nil)
	assert.T(t, len(obj.Data) == size)
	assert.T(t, obj.Data[0] == 1)
	assert.T(t, obj.Data[1] == 0)
	assert.T(t, obj.Data[size-1] == 0xFF)

	// Cleanup
	err = obj.Destroy()
	assert.T(t, err == nil)
}

func TestRunMapReduce(t *testing.T) {
	// Preparations
	client := setupConnection(t)
	assert.T(t, client != nil)
	bucket := client.Bucket("client_test.go")
	assert.T(t, bucket != nil)
	// Create object 1
	obj1 := bucket.New("mrobj1")
	assert.T(t, obj1 != nil)
	obj1.ContentType = "application/json"
	obj1.Data = []byte("{\"k\":\"v\"}")
	err := obj1.Store()
	assert.T(t, err == nil)
	// Create object 2
	obj2 := bucket.New("mrobj2")
	assert.T(t, obj2 != nil)
	obj2.ContentType = "application/json"
	obj2.Data = []byte("{\"k\":\"v2\"}")
	err = obj2.Store()
	assert.T(t, err == nil)
	// Link them
	obj1.LinkTo(obj2, "test")
	obj1.Store()

	//q := "{\"inputs\":[[\"client_test.go\",\"mrobj1\"]],\"query\":[{\"map\":{\"language\":\"javascript\",\"keep\":true,\"source\":\"function(v) { return [JSON.parse(v.values[0].data)]; }\"}}]}"
	q := "{\"inputs\":[[\"client_test.go\",\"mrobj1\"]],\"query\":[{\"map\":{\"language\":\"javascript\",\"keep\":true,\"source\":\"function(v) { return [v]; }\"}}]}"

	mr, err := client.RunMapReduce(q)
	assert.T(t, err == nil)
	assert.T(t, len(mr) == 1)
}

func TestMapReduce(t *testing.T) {
	// Preparations
	client := setupConnection(t)
	assert.T(t, client != nil)
	bucket := client.Bucket("client_test.go")
	assert.T(t, bucket != nil)
	// Create object 1
	obj1 := bucket.New("mrobj1")
	assert.T(t, obj1 != nil)
	obj1.ContentType = "application/json"
	obj1.Data = []byte(`{"k":"v"}`)
	err := obj1.Store()
	assert.T(t, err == nil)
	// Create object 2
	obj2 := bucket.New("mrobj2")
	assert.T(t, obj2 != nil)
	obj2.ContentType = "application/json"
	obj2.Data = []byte(`{"k":"v2"}`)
	err = obj2.Store()
	assert.T(t, err == nil)
	// Link them
	obj1.LinkTo(obj2, "test")
	obj1.Store()

	mr := client.MapReduce()
	mr.Add("client_test.go", "mrobj1")
	//mr.LinkBucket("bucketname", false)
	mr.Map("function(v) {return [v];}", true)
	res, err := mr.Run()
	assert.T(t, err == nil)
	assert.T(t, len(res) == 1)

	mr = client.MapReduce()
	mr.Add("client_test.go", "mrobj1")
	mr.MapObjectValue(true)
	res, err = mr.Run()
	assert.T(t, err == nil)
	assert.T(t, len(res) == 1)
}

type DocumentModel struct {
	FieldS    string
	FieldF    float64
	FieldB    bool
	RiakModel Model
}

func TestModel(t *testing.T) {
	// Preparations
	client := setupConnection(t)
	assert.T(t, client != nil)

	// Create a new "DocumentModel" and save it
	doc := DocumentModel{FieldS: "text", FieldF: 1.2, FieldB: true}
	err := client.New("testmodel.go", "TestModelKey", &doc)
	assert.T(t, err == nil)
	//err = client.Save(&doc)
	err = doc.RiakModel.Save()
	assert.T(t, err == nil)

	// Load it from Riak and check that the fields of the DocumentModel struct are set correctly
	doc2 := DocumentModel{}
	err = client.Load("testmodel.go", "TestModelKey", &doc2)
	assert.T(t, err == nil)
	assert.T(t, doc2.FieldS == doc.FieldS)
	assert.T(t, doc2.FieldF == doc.FieldF)
	assert.T(t, doc2.FieldB == doc.FieldB)

	// Get the key
	key, err := client.Key(&doc2)
	assert.T(t, err == nil)
	assert.T(t, key == "TestModelKey")
	// Set it differently
	err = client.SetKey("newTestModelKey", &doc2)
	assert.T(t, err == nil)
	// And test that it changed by getting it again
	key, err = client.Key(&doc2)
	assert.T(t, err == nil)
	assert.T(t, key == "newTestModelKey")

	// Cleanup
	bucket := client.Bucket("testmodel.go")
	err = bucket.Delete("TestModelKey")
	assert.T(t, err == nil)
}

<<<<<<< HEAD
type DocumentModelWithLinks struct {
	FieldS    string
	ALink     One "tag_as_parent"
	BLink     One // Will automatically use own name as a tag when linking
	RiakModel Model
}

func TestModelWithLinks(t *testing.T) {
	// Preparations
	client := setupConnection(t)
	assert.T(t, client != nil)

	// Create a new "DocumentModel" to use as a parent and save it
	parent := DocumentModel{FieldS: "text", FieldF: 1.2, FieldB: true}
	err := client.New("testmodel.go", "TestModelKey", &parent)
	assert.T(t, err == nil)
	//err = client.Save(&doc)
	err = parent.RiakModel.Save()
	assert.T(t, err == nil)

	// Create a new DocumentModelWithLinks and save it, adding a link to the parent
	doc := DocumentModelWithLinks{FieldS: "textinlinked", ALink: One{model: &parent}}
	doc.BLink.Set(&parent) // testing One.Set while we're at it
	err = client.New("testmodellinks.go", "TestModelKey", &doc)
	assert.T(t, err == nil)
	//err = client.Save(&doc)
	err = doc.RiakModel.Save()
	assert.T(t, err == nil)

	// Load it from Riak and check that the fields of the struct are set correctly, including the link to the parent
	doc2 := DocumentModelWithLinks{}
	err = client.Load("testmodellinks.go", "TestModelKey", &doc2)
	assert.T(t, err == nil)
	assert.T(t, doc2.FieldS == doc.FieldS)
	assert.T(t, doc2.ALink.model == nil) // Related documents are not loaded automatically, only the link is populated
	assert.T(t, doc2.ALink.link.Tag == "tag_as_parent")
	assert.T(t, doc2.BLink.link.Tag == "BLink")
	fmt.Printf("Testing DocumentModelWithLinks - One - %v - %v\n", doc2.ALink.model, doc2.ALink.link)
	fmt.Printf("Testing DocumentModelWithLinks - One - %v - %v\n", doc2.BLink.model, doc2.BLink.link)
	
	// Load the parent from the link
	parent2 := DocumentModel{}
	err = doc2.ALink.Get(&parent2)
	assert.T(t, err == nil)
	assert.T(t, parent == parent2)
	
	// Cleanup
	bucket := client.Bucket("testmodel.go")
	err = bucket.Delete("TestModelKey")
	assert.T(t, err == nil)
	bucket = client.Bucket("testmodellinks.go")
	err = bucket.Delete("TestModelKey")
	assert.T(t, err == nil)

=======
func TestRunConnectionPool(t *testing.T) {
	// Preparations
	//fmt.Printf("Testing connection pool!\n")
	client := setupConnections(t, 2)
	assert.T(t, client != nil)
	assert.T(t, client.conn_count == 2)
	bucket := client.Bucket("client_test.go")
	assert.T(t, bucket != nil)
	// Create object 1
	obj1 := bucket.New("mrobj1")
	assert.T(t, obj1 != nil)
	obj1.ContentType = "application/json"
	obj1.Data = []byte("{\"k\":\"v\"}")
	err := obj1.Store()
	assert.T(t, err == nil)
	// Create object 2
	obj2 := bucket.New("mrobj2")
	assert.T(t, obj2 != nil)
	obj2.ContentType = "application/json"
	obj2.Data = []byte("{\"k\":\"v2\"}")
	err = obj2.Store()
	assert.T(t, err == nil)
	// Link them
	obj1.LinkTo(obj2, "test")
	obj1.Store()

	receiver := make(chan int)
	// MR job with (very dirty) sleep of 2 seconds, send "1" to the channel afterwards
	go func() {
		q := "{\"inputs\":[[\"client_test.go\",\"mrobj1\"]],\"query\":[{\"map\":{\"language\":\"javascript\",\"keep\":true,\"source\":\"function(v) { var start = new Date().getTime(); while (new Date().getTime() < start + 2000); return [v]; }\"}}]}"
		mr, err := client.RunMapReduce(q)
		assert.T(t, err == nil)
		assert.T(t, len(mr) == 1)
		fmt.Printf("1")
		os.Stdout.Sync()
		receiver <- 1
	}()
	// Sleep 100 milliseconds and then fetch a single value, send "2" after this fetch
	<-time.After(100 * time.Millisecond)
	go func() {
		obj, err := bucket.Get("mrobj1")
		assert.T(t, err == nil)
		assert.T(t, obj != nil)
		fmt.Printf("2")
		os.Stdout.Sync()
		receiver <- 2
	}()
	t1 := <-receiver
	t2 := <-receiver
	// Now "2" should be before "1" if multiple connections were really used (and Riak answered on time...)
	//fmt.Printf("Times:\n1=%v\n2=%v\n", t1, t2)
	assert.T(t, t2 < t1)

	// Do some more queries, just to make sure the connections get properly re-used
	for i := 0; i < 50; i++ {
		obj, err := bucket.Get("mrobj1")
		assert.T(t, err == nil)
		assert.T(t, obj != nil)
		fmt.Printf(".")
		os.Stdout.Sync()
	}
	fmt.Printf("\n")
>>>>>>> 2902495b
}<|MERGE_RESOLUTION|>--- conflicted
+++ resolved
@@ -473,7 +473,6 @@
 	assert.T(t, err == nil)
 }
 
-<<<<<<< HEAD
 type DocumentModelWithLinks struct {
 	FieldS    string
 	ALink     One "tag_as_parent"
@@ -513,13 +512,13 @@
 	assert.T(t, doc2.BLink.link.Tag == "BLink")
 	fmt.Printf("Testing DocumentModelWithLinks - One - %v - %v\n", doc2.ALink.model, doc2.ALink.link)
 	fmt.Printf("Testing DocumentModelWithLinks - One - %v - %v\n", doc2.BLink.model, doc2.BLink.link)
-	
+
 	// Load the parent from the link
 	parent2 := DocumentModel{}
 	err = doc2.ALink.Get(&parent2)
 	assert.T(t, err == nil)
 	assert.T(t, parent == parent2)
-	
+
 	// Cleanup
 	bucket := client.Bucket("testmodel.go")
 	err = bucket.Delete("TestModelKey")
@@ -527,8 +526,8 @@
 	bucket = client.Bucket("testmodellinks.go")
 	err = bucket.Delete("TestModelKey")
 	assert.T(t, err == nil)
-
-=======
+}
+
 func TestRunConnectionPool(t *testing.T) {
 	// Preparations
 	//fmt.Printf("Testing connection pool!\n")
@@ -591,5 +590,4 @@
 		os.Stdout.Sync()
 	}
 	fmt.Printf("\n")
->>>>>>> 2902495b
 }